--- conflicted
+++ resolved
@@ -80,7 +80,6 @@
     import matplotlib.pyplot as plt
     import numpy as np
     import os
-<<<<<<< HEAD
     
     pass_at_k = None
     # Handle multiple folders case
@@ -304,9 +303,6 @@
     import numpy as np
     from llm_agent.in_context.alfworld_fewshots import get_task_type
     
-=======
-
->>>>>>> 0664ed78
     # Get all episode files in the folder
     episode_files = [
         os.path.join(folder_path, f)
@@ -412,92 +408,7 @@
             print(f"Error processing {episode_file}: {e}")
             continue
     
-<<<<<<< HEAD
     return final_rewards, task_type_rewards, pick_up_successes, interaction_successes, put_successes, interaction_subtype_successes
-=======
-    # Calculate cumulative rewards
-    cumulative_rewards = np.cumsum(final_rewards)
-
-    # Group by granularity
-    x_points = list(range(granularity, len(final_rewards) + 1, granularity))
-    y_points = [cumulative_rewards[i - 1] / i for i in x_points]
-
-    # Plot
-    plt.figure(figsize=(10, 6))
-    plt.ylim(0, 1)
-    
-    # Plot based on task_type parameter
-    if plot_task_type == 'substep':
-        # Plot success rates for pickup, interaction, and put steps
-        if pick_up_successes:
-            pick_up_rate = np.cumsum(pick_up_successes) / np.arange(1, len(pick_up_successes) + 1)
-            x_pick_up = list(range(granularity, len(pick_up_successes) + 1, granularity))
-            if x_pick_up:
-                y_pick_up = [pick_up_rate[i-1] for i in x_pick_up]
-                plt.plot(x_pick_up, y_pick_up, marker='o', label='Pick up success rate')
-        
-        if interaction_successes:
-            interaction_rate = np.cumsum(interaction_successes) / np.arange(1, len(interaction_successes) + 1)
-            x_interaction = list(range(granularity, len(interaction_successes) + 1, granularity))
-            if x_interaction:
-                y_interaction = [interaction_rate[i-1] for i in x_interaction]
-                plt.plot(x_interaction, y_interaction, marker='s', label='Interaction success rate')
-        
-        if put_successes:
-            put_rate = np.cumsum(put_successes) / np.arange(1, len(put_successes) + 1)
-            x_put = list(range(granularity, len(put_successes) + 1, granularity))
-            if x_put:
-                y_put = [put_rate[i-1] for i in x_put]
-                plt.plot(x_put, y_put, marker='^', label='Put success rate')
-    elif plot_task_type == 'substep_interaction':
-        if interaction_subtype_successes:
-            for interaction_subtype, successes in interaction_subtype_successes.items():
-                interaction_subtype_rate = np.cumsum(successes) / np.arange(1, len(successes) + 1)
-                x_interaction_subtype = list(range(granularity, len(successes) + 1, granularity))
-                if x_interaction_subtype:
-                    y_interaction_subtype = [interaction_subtype_rate[i-1] for i in x_interaction_subtype]
-                    plt.plot(x_interaction_subtype, y_interaction_subtype, marker='s', label=f'Interaction {interaction_subtype} success rate')
-    elif plot_task_type is None:
-        # Plot only overall cumulative reward
-        print(f"Plotting overall cumulative reward")
-        plt.plot(x_points[8:], y_points[8:], marker='o', label='Overall')
-    elif plot_task_type == 'all':
-        # Plot cumulative rewards for all task types
-        for task_type_name, rewards in task_type_rewards.items():
-            cumulative_rewards_by_type = np.cumsum(rewards)
-            x_points_by_type = list(range(granularity, len(rewards) + 1, granularity))
-            if x_points_by_type:  # Only plot if there are data points
-                y_points_by_type = [cumulative_rewards_by_type[i-1] / i for i in x_points_by_type]
-                plt.plot(x_points_by_type, y_points_by_type, marker='x', label=task_type_name)
-    else:
-        # Plot only the specified task type
-        if plot_task_type in task_type_rewards:
-            rewards = task_type_rewards[plot_task_type]
-            cumulative_rewards_by_type = np.cumsum(rewards)
-            x_points_by_type = list(range(granularity, len(rewards) + 1, granularity))
-            if x_points_by_type:  # Only plot if there are data points
-                y_points_by_type = [cumulative_rewards_by_type[i-1] / i for i in x_points_by_type]
-                plt.plot(x_points_by_type, y_points_by_type, marker='x', label=plot_task_type)
-        else:
-            print(f"Warning: Task type '{plot_task_type}' not found in the data")
-    
-    plt.xlabel('Number of Tasks')
-    plt.ylabel('Average Cumulative Reward')
-    plt.title('Average Cumulative Reward vs Number of Tasks')
-    plt.legend()
-    plt.grid(True)
-
-    # Save the plot
-    # Get the subfolder name to include in the output filename
-    subfolder_name = os.path.basename(os.path.normpath(folder_path))
-    parent_folder = os.path.dirname(os.path.normpath(folder_path))
-    output_path = os.path.join(parent_folder, f'cumulative_reward_plot_{subfolder_name}_{str(plot_task_type)}.png')
-    plt.savefig(output_path)
-    plt.close()
-
-    print(f"Plot saved to {output_path}")
-    return output_path
->>>>>>> 0664ed78
 
 
 if __name__ == "__main__":
