--- conflicted
+++ resolved
@@ -265,13 +265,9 @@
         llm = real_llm(cfg)
         default_db_path = f"{log_dir}/learning.db"
         db_path = args.db_path if args.db_path else default_db_path
-<<<<<<< HEAD
         learning_db = LearningDB(db_path=db_path)
-=======
-        learning_db = db(db_path=db_path)
         agent_config['multiline_action'] = args.multiline
         agent_config['multiline_reasoning'] = args.multiline
->>>>>>> 2c7a23a2
         agent = test_agent(llm, learning_db, environment, agent_config)
         if args.run_offline_rules:
             # Only need to run offline rules once
